--- conflicted
+++ resolved
@@ -5,7 +5,6 @@
 # This file may be distributed under the terms of the GNU GPLv3 license.
 
 import logging
-import os
 import serial
 
 from serial import SerialException
@@ -240,19 +239,11 @@
     def _wait_for_heartbeat(self):
         startTs = self.reactor.monotonic()
         currTs = startTs
-<<<<<<< HEAD
-        while (
-            self.heartbeat is None
-            and self.heartbeat < (currTs - SETUP_TIMEOUT)
+        while self.heartbeat is None or (
+            self.heartbeat < (currTs - SETUP_TIMEOUT)
             and startTs > (currTs - SETUP_TIMEOUT)
         ):
             currTs = self.reactor.pause(currTs + 1.0)
-=======
-        while self.heartbeat is None or (self.heartbeat < (
-            currTs - SETUP_TIMEOUT) and startTs > (
-                currTs - SETUP_TIMEOUT)):
-            currTs = self.reactor.pause(currTs + 1.)
->>>>>>> 645a1b83
 
         if self.heartbeat < (currTs - SETUP_TIMEOUT):
             self.signal_disconnect = True
@@ -434,13 +425,7 @@
         if len(params) > 1:
             try:
                 fw = params[0][1:]
-                logging.info(
-<<<<<<< HEAD
-                    "Palette 2 firmware version %s detected" % os.fwalk
-                )
-=======
-                    "Palette 2 firmware version %s detected" % fw)
->>>>>>> 645a1b83
+                logging.info("Palette 2 firmware version %s detected" % fw)
             except (TypeError, IndexError):
                 logging.error("Unable to parse firmware version")
 
@@ -595,27 +580,16 @@
                 self.cmd_Disconnect()
                 return self.reactor.NEVER
             if len(raw_bytes):
-<<<<<<< HEAD
                 new_buffer = str(
                     raw_bytes.decode(encoding="UTF-8", errors="ignore")
                 )
-=======
-                new_buffer = str(raw_bytes.decode(encoding='UTF-8',
-                                                  errors='ignore'))
->>>>>>> 645a1b83
                 text_buffer = self.read_buffer + new_buffer
                 while True:
                     i = text_buffer.find("\n")
                     if i >= 0:
-<<<<<<< HEAD
                         line = text_buffer[0 : i + 1]
                         self.read_queue.put(line.strip())
                         text_buffer = text_buffer[i + 1 :]
-=======
-                        line = text_buffer[0:i + 1]
-                        self.read_queue.put(line.strip())
-                        text_buffer = text_buffer[i + 1:]
->>>>>>> 645a1b83
                     else:
                         break
                 self.read_buffer = text_buffer
@@ -645,15 +619,8 @@
     def _run_Heartbeat(self, eventtime):
         self.write_queue.put(COMMAND_HEARTBEAT)
         eventtime = self.reactor.pause(eventtime + 5)
-<<<<<<< HEAD
         if self.heartbeat and self.heartbeat < (eventtime - HEARTBEAT_TIMEOUT):
             logging.error("P2 has not responded to heartbeat")
-=======
-        if self.heartbeat and self.heartbeat < (
-            eventtime - HEARTBEAT_TIMEOUT):
-            logging.error(
-                "P2 has not responded to heartbeat")
->>>>>>> 645a1b83
             if not self.is_printing or self.is_setup_complete:
                 self.cmd_Disconnect()
                 return self.reactor.NEVER
@@ -692,14 +659,9 @@
             )
             idle_time = est_print_time - print_time
             if not lookahead_empty or idle_time < 0.5:
-<<<<<<< HEAD
                 return eventtime + max(
                     0.0, min(1.0, print_time - est_print_time)
                 )
-=======
-                return eventtime + \
-                       max(0., min(1., print_time - est_print_time))
->>>>>>> 645a1b83
 
             extrude = abs(self.remaining_load_length)
             extrude = min(50, extrude / 2)
