--- conflicted
+++ resolved
@@ -258,35 +258,25 @@
         self.lookahead.set_flush_time(BUFFER_TIME_HIGH)
         self.commanded_pos = [0.0, 0.0, 0.0, 0.0]
         # Velocity and acceleration control
-<<<<<<< HEAD
         self.max_velocity = config.getfloat("max_velocity", above=0.0)
         self.max_accel = config.getfloat("max_accel", above=0.0)
-        self.requested_accel_to_decel = config.getfloat(
-            "max_accel_to_decel", self.max_accel * 0.5, above=0.0
-        )
-        self.max_accel_to_decel = self.requested_accel_to_decel
+        min_cruise_ratio = 0.5
+        if config.getfloat("minimum_cruise_ratio", None) is None:
+            req_accel_to_decel = config.getfloat(
+                "max_accel_to_decel", None, above=0.0
+            )
+            if req_accel_to_decel is not None:
+                config.deprecate("max_accel_to_decel")
+                min_cruise_ratio = 1.0 - min(
+                    1.0, (req_accel_to_decel / self.max_accel)
+                )
+        self.min_cruise_ratio = config.getfloat(
+            "minimum_cruise_ratio", min_cruise_ratio, below=1.0, minval=0.0
+        )
         self.square_corner_velocity = config.getfloat(
             "square_corner_velocity", 5.0, minval=0.0
         )
         self.equilateral_corner_v2 = 0.0
-=======
-        self.max_velocity = config.getfloat('max_velocity', above=0.)
-        self.max_accel = config.getfloat('max_accel', above=0.)
-        min_cruise_ratio = 0.5
-        if config.getfloat('minimum_cruise_ratio', None) is None:
-            req_accel_to_decel = config.getfloat('max_accel_to_decel', None,
-                                                 above=0.)
-            if req_accel_to_decel is not None:
-                config.deprecate('max_accel_to_decel')
-                min_cruise_ratio = 1. - min(1., (req_accel_to_decel
-                                                 / self.max_accel))
-        self.min_cruise_ratio = config.getfloat('minimum_cruise_ratio',
-                                                min_cruise_ratio,
-                                                below=1., minval=0.)
-        self.square_corner_velocity = config.getfloat(
-            'square_corner_velocity', 5., minval=0.)
-        self.junction_deviation = self.max_accel_to_decel = 0.
->>>>>>> 5e280680
         self._calc_junction_deviation()
         # Input stall detection
         self.check_stall_time = 0.0
@@ -700,7 +690,6 @@
         print_time = self.print_time
         estimated_print_time = self.mcu.estimated_print_time(eventtime)
         res = dict(self.kin.get_status(eventtime))
-<<<<<<< HEAD
         res.update(
             {
                 "print_time": print_time,
@@ -710,21 +699,10 @@
                 "position": self.Coord(*self.commanded_pos),
                 "max_velocity": self.max_velocity,
                 "max_accel": self.max_accel,
-                "max_accel_to_decel": self.requested_accel_to_decel,
+                "minimum_cruise_ratio": self.min_cruise_ratio,
                 "square_corner_velocity": self.square_corner_velocity,
             }
         )
-=======
-        res.update({ 'print_time': print_time,
-                     'stalls': self.print_stall,
-                     'estimated_print_time': estimated_print_time,
-                     'extruder': self.extruder.get_name(),
-                     'position': self.Coord(*self.commanded_pos),
-                     'max_velocity': self.max_velocity,
-                     'max_accel': self.max_accel,
-                     'minimum_cruise_ratio': self.min_cruise_ratio,
-                     'square_corner_velocity': self.square_corner_velocity})
->>>>>>> 5e280680
         return res
 
     def _handle_shutdown(self):
@@ -770,16 +748,11 @@
 
     def _calc_junction_deviation(self):
         scv2 = self.square_corner_velocity**2
-<<<<<<< HEAD
         self.equilateral_corner_v2 = scv2 * (math.sqrt(2.0) - 1.0)
         self.max_accel_to_decel = min(
-            self.requested_accel_to_decel, self.max_accel
-        )
-
-=======
-        self.junction_deviation = scv2 * (math.sqrt(2.) - 1.) / self.max_accel
-        self.max_accel_to_decel = self.max_accel * (1. - self.min_cruise_ratio)
->>>>>>> 5e280680
+            self.min_cruise_ratio , self.max_accel
+        )
+
     def cmd_G4(self, gcmd):
         # Dwell
         delay = gcmd.get_float("P", 0.0, minval=0.0) / 1000.0
@@ -795,25 +768,23 @@
         max_velocity = gcmd.get_float("VELOCITY", None, above=0.0)
         max_accel = gcmd.get_float("ACCEL", None, above=0.0)
         square_corner_velocity = gcmd.get_float(
-<<<<<<< HEAD
             "SQUARE_CORNER_VELOCITY", None, minval=0.0
         )
-        requested_accel_to_decel = gcmd.get_float(
-            "ACCEL_TO_DECEL", None, above=0.0
-        )
-=======
-            'SQUARE_CORNER_VELOCITY', None, minval=0.)
         min_cruise_ratio = gcmd.get_float(
-            'MINIMUM_CRUISE_RATIO', None, minval=0., below=1.)
+            "MINIMUM_CRUISE_RATIO", None, minval=0.0, below=1.0
+        )
         if min_cruise_ratio is None:
-            req_accel_to_decel = gcmd.get_float('ACCEL_TO_DECEL',
-                                                None, above=0.)
+            req_accel_to_decel = gcmd.get_float(
+                "ACCEL_TO_DECEL", None, above=0.0
+            )
             if req_accel_to_decel is not None and max_accel is not None:
-                min_cruise_ratio = 1. - min(1., req_accel_to_decel / max_accel)
+                min_cruise_ratio = 1.0 - min(
+                    1.0, req_accel_to_decel / max_accel
+                )
             elif req_accel_to_decel is not None and max_accel is None:
-                min_cruise_ratio = 1. - min(1., (req_accel_to_decel
-                                                 / self.max_accel))
->>>>>>> 5e280680
+                min_cruise_ratio = 1.0 - min(
+                    1.0, (req_accel_to_decel / self.max_accel)
+                )
         if max_velocity is not None:
             self.max_velocity = max_velocity
         if max_accel is not None:
@@ -823,16 +794,15 @@
         if min_cruise_ratio is not None:
             self.min_cruise_ratio = min_cruise_ratio
         self._calc_junction_deviation()
-<<<<<<< HEAD
         msg = (
             "max_velocity: %.6f\n"
             "max_accel: %.6f\n"
-            "max_accel_to_decel: %.6f\n"
+            "minimum_cruise_ratio: %.6f\n"
             "square_corner_velocity: %.6f"
             % (
                 self.max_velocity,
                 self.max_accel,
-                self.requested_accel_to_decel,
+                self.min_cruise_ratio,
                 self.square_corner_velocity,
             )
         )
@@ -841,19 +811,8 @@
             max_velocity is None
             and max_accel is None
             and square_corner_velocity is None
-            and requested_accel_to_decel is None
+            and min_cruise_ratio is None
         ):
-=======
-        msg = ("max_velocity: %.6f\n"
-               "max_accel: %.6f\n"
-               "minimum_cruise_ratio: %.6f\n"
-               "square_corner_velocity: %.6f" % (
-                   self.max_velocity, self.max_accel,
-                   self.min_cruise_ratio, self.square_corner_velocity))
-        self.printer.set_rollover_info("toolhead", "toolhead: %s" % (msg,))
-        if (max_velocity is None and max_accel is None
-            and square_corner_velocity is None and min_cruise_ratio is None):
->>>>>>> 5e280680
             gcmd.respond_info(msg, log=False)
 
     def cmd_M204(self, gcmd):
