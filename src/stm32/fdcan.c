--- conflicted
+++ resolved
@@ -46,11 +46,6 @@
  DECL_CONSTANT_STR("RESERVE_PINS_CAN", "PC2,PC3");
  #define GPIO_Rx GPIO('C', 2)
  #define GPIO_Tx GPIO('C', 3)
-<<<<<<< HEAD
-#endif
-
-#if !(CONFIG_STM32_CANBUS_PB0_PB1 || CONFIG_STM32_CANBUS_PC2_PC3)
-=======
 #elif CONFIG_STM32_CANBUS_PB5_PB6
  DECL_CONSTANT_STR("RESERVE_PINS_CAN", "PB5,PB6");
  #define GPIO_Rx GPIO('B', 5)
@@ -63,7 +58,6 @@
 
 #if !(CONFIG_STM32_CANBUS_PB0_PB1 || CONFIG_STM32_CANBUS_PC2_PC3 \
      || CONFIG_STM32_CANBUS_PB5_PB6 ||CONFIG_STM32_CANBUS_PB12_PB13)
->>>>>>> 645a1b83
  #define SOC_CAN FDCAN1
  #define MSG_RAM (((struct fdcan_ram_layout*)SRAMCAN_BASE)->fdcan1)
 #else
@@ -74,19 +68,9 @@
 #if CONFIG_MACH_STM32G0
  #define CAN_IT0_IRQn  TIM16_FDCAN_IT0_IRQn
  #define CAN_FUNCTION  GPIO_FUNCTION(3) // Alternative function mapping number
-<<<<<<< HEAD
-#elif CONFIG_MACH_STM32H7
- #define CAN_IT0_IRQn  FDCAN1_IT0_IRQn
- #define CAN_FUNCTION  GPIO_FUNCTION(9) // Alternative function mapping number
-#endif
-
-#ifndef SOC_CAN
- #error No known CAN device for configured MCU
-=======
 #elif CONFIG_MACH_STM32H7 || CONFIG_MACH_STM32G4
  #define CAN_IT0_IRQn  FDCAN1_IT0_IRQn
  #define CAN_FUNCTION  GPIO_FUNCTION(9) // Alternative function mapping number
->>>>>>> 645a1b83
 #endif
 
 
@@ -181,14 +165,9 @@
 #if CONFIG_MACH_STM32G0
     SOC_CAN->RXGFC = ((id ? 3 : 1) << FDCAN_RXGFC_LSS_Pos
                       | 0x02 << FDCAN_RXGFC_ANFS_Pos);
-<<<<<<< HEAD
-#elif CONFIG_MACH_STM32H7
-    SOC_CAN->SIDFC |= (id ? 3 : 1) << FDCAN_SIDFC_LSS_Pos;
-=======
 #elif CONFIG_MACH_STM32H7 || CONFIG_MAC_STM32G4
     uint32_t flssa = (uint32_t)MSG_RAM.FLS - SRAMCAN_BASE;
     SOC_CAN->SIDFC = flssa | ((id ? 3 : 1) << FDCAN_SIDFC_LSS_Pos);
->>>>>>> 645a1b83
     SOC_CAN->GFC = 0x02 << FDCAN_GFC_ANFS_Pos;
 #endif
 
@@ -314,28 +293,6 @@
 
     SOC_CAN->NBTP = btr;
 
-<<<<<<< HEAD
-#if CONFIG_MACH_STM32H7
-    /*
-        The Message RAM of STM32H7 is settable
-        So we set it to be consistent with STM32G0
-     */
-    uint32_t flssa = (uint32_t)&MSG_RAM - (uint32_t)&fdcan_ram->fdcan1;
-    uint32_t f0sa = flssa +
-                    (((uint32_t)MSG_RAM.RXF0 - (uint32_t)MSG_RAM.FLS) / 4);
-    uint32_t tbsa = f0sa +
-                    (((uint32_t)MSG_RAM.TXFIFO - (uint32_t)MSG_RAM.RXF0) / 4);
-
-    SOC_CAN->SIDFC = flssa << FDCAN_SIDFC_FLSSA_Pos;
-
-    SOC_CAN->RXF0C = ((f0sa << FDCAN_RXF0C_F0SA_Pos)
-                      | (3 << FDCAN_RXF0C_F0S_Pos));
-    SOC_CAN->RXESC = ((7 << FDCAN_RXESC_F1DS_Pos)
-                      | (7 << FDCAN_RXESC_F0DS_Pos));
-
-    SOC_CAN->TXBC = ((tbsa << FDCAN_TXBC_TBSA_Pos)
-                     | (3 << FDCAN_TXBC_TFQS_Pos));
-=======
 #if CONFIG_MACH_STM32H7 || CONFIG_MAC_STM32G4
     /* Setup message RAM addresses */
     uint32_t f0sa = (uint32_t)MSG_RAM.RXF0 - SRAMCAN_BASE;
@@ -343,7 +300,6 @@
     SOC_CAN->RXESC = (7 << FDCAN_RXESC_F1DS_Pos) | (7 << FDCAN_RXESC_F0DS_Pos);
     uint32_t tbsa = (uint32_t)MSG_RAM.TXFIFO - SRAMCAN_BASE;
     SOC_CAN->TXBC = tbsa | (ARRAY_SIZE(MSG_RAM.TXFIFO) << FDCAN_TXBC_TFQS_Pos);
->>>>>>> 645a1b83
     SOC_CAN->TXESC = 7 << FDCAN_TXESC_TBDS_Pos;
 #endif
 
